# Changelog
All notable changes to this project will be documented in this file.

The format is based on [Keep a Changelog](https://keepachangelog.com/en/1.0.0/),
and this project adheres to [Semantic Versioning](https://semver.org/spec/v2.0.0.html).

## [Unreleased]
<<<<<<< HEAD
### Changed
- Allow the `shortNames` option to specify the input/output or both.
=======
### Added
- CSS 'sibling' files that are imported from js will be included in the manifest.
>>>>>>> 9fc37057

## [v0.2.1] - 2021-05-10
### Fixed
- Fix broken CI build process

## [v0.2.0] - 2021-05-10
### Added
- New option `extensionless` to drop the extension from the input/output or both.

## [v0.1.0] - 2021-05-07
- Initial release<|MERGE_RESOLUTION|>--- conflicted
+++ resolved
@@ -5,13 +5,10 @@
 and this project adheres to [Semantic Versioning](https://semver.org/spec/v2.0.0.html).
 
 ## [Unreleased]
-<<<<<<< HEAD
 ### Changed
 - Allow the `shortNames` option to specify the input/output or both.
-=======
 ### Added
 - CSS 'sibling' files that are imported from js will be included in the manifest.
->>>>>>> 9fc37057
 
 ## [v0.2.1] - 2021-05-10
 ### Fixed
